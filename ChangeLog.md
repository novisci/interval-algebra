--- conflicted
+++ resolved
@@ -1,12 +1,12 @@
 # Changelog for interval-algebra
+
+## 0.3.3
+
+* Fixes bug in `expand` function
 
 ## 0.3.2
 
-<<<<<<< HEAD
 * Fixes bug in `filterNotDisjoint`
-=======
-* Fixes bug in `expand` function
->>>>>>> ae25b7fb
 
 ## 0.3.1
 
