{-# LANGUAGE NoImplicitPrelude #-}
{-# LANGUAGE FlexibleInstances #-}
{-# LANGUAGE FlexibleContexts #-}
{-|
Module      : Interval Algebra Utilities
Description : Functions for operating on containers of Intervals.
Copyright   : (c) NoviSci, Inc 2020
License     : BSD3
Maintainer  : bsaul@novisci.com
Stability   : experimental
-}

module IntervalAlgebra.IntervalUtilities (
      combineIntervals
    , combineIntervals'
    , gaps
    , gaps'
    , durations
    , clip
    , relations
    , relations'
    , gapsWithin
    , nothingIf
    , nothingIfNone
    , nothingIfAny
    , nothingIfAll

    -- * Filtering functions
    , filterBefore
    , filterMeets
    , filterOverlaps
    , filterFinishedBy
    , filterContains
    , filterStarts
    , filterEquals
    , filterStartedBy
    , filterDuring
    , filterFinishes
    , filterOverlappedBy
    , filterMetBy
    , filterAfter
    , filterDisjoint
    , filterNotDisjoint
    , filterConcur
    , filterWithin
    , filterEnclose
    , filterEnclosedBy

) where

import GHC.Base
    ( otherwise, ($), (.), (<*>), seq, not
    , Semigroup((<>))
    , Functor(fmap)
    , Applicative(pure)
    , Int, Bool, Ord)
import GHC.Show ( Show )
import GHC.Num ()
import Data.Tuple ( fst )
import Data.Foldable ( Foldable(null, foldl', toList), all, any )
import Data.Monoid ( (<>), Monoid(mempty) )
import IntervalAlgebra
    ( Interval, Intervallic(..), IntervalAlgebraic(..)
    , IntervalCombinable(..), IntervalSizeable(..)
    , IntervalRelation(..)
    , ComparativePredicateOf
    , unsafeInterval
    , beginerval
    , enderval
    )
import Data.Maybe (mapMaybe, catMaybes, fromMaybe, Maybe(..))
import Data.List ( (++), map, head, init, last, tail )
import Witherable ( Filterable(filter) )

-------------------------------------------------
-- Unexported utilties used in functions below --
-------------------------------------------------

intInt :: Int -> Int -> Interval Int
intInt = unsafeInterval

-- Fold over consecutive pairs of foldable structure and collect the results in 
-- a monoidal structure.
foldlAccume :: (Foldable f, Applicative m, Monoid (m a))=>
      (b -> b -> a) -- ^ @f@: a function to apply to consecutive elements of @f b@
    -> f b
    -> m a
foldlAccume f x = fst $ foldl' (applyAccume f) (mempty, Nothing) x

-- Apply a function and accumulate the results in a monoidal structure.
applyAccume :: (Monoid (f a), Applicative f) =>
       (b -> b -> a)  -- ^ @f@: a function combining two @b@s to get an @a@
    -> (f a, Maybe b) -- ^ a pair (accumulating monoid for @b@s, optional @a@)
    -> b              -- ^ this will be the second argument to @f@
    -> (f a, Maybe b)
applyAccume f (fs, Nothing) x = (fs, Just x)
applyAccume f (fs, Just x)  y  = (fs <> pure (f x y), Just y)

-- Lifts a list to a foldable, applicative monoid 
liftListToFoldable :: (Applicative f
                      , Monoid (f a)
                      , Foldable f) =>
    [a] -> f a
liftListToFoldable = foldl' (\x y -> x <> pure y) mempty

-- Box to avoid overlapping instances
newtype Box a = Box { unBox :: [a] }

-- Defines how a Box of Intervals are combined. Specifically, the last element of
-- x and first element of y are combined by '<+>'.
instance (IntervalCombinable a) => Semigroup (Box (Interval a)) where
    Box x <> Box y
       | null x         = Box y
       | null y         = Box x
       | otherwise      = Box $ init x ++ (lx <+> fy) ++ tail y
       where lx = last x
             fy = head y

-------------------------------------------------

-- | Returns a container of intervals where any intervals that meet or share support
--   are combined into one interval. *To work properly, the input should 
--   be sorted*. See 'combineIntervals'' for a version that works only on lists.
--
-- >>> combineIntervals [intInt 0 10, intInt 2 7, intInt 10 12, intInt 13 15]
-- [(0, 12),(13, 15)]
combineIntervals :: (IntervalCombinable a
         , Applicative f
         , Monoid (f (Interval a))
         , Foldable f) =>
      f (Interval a) ->
      f (Interval a)
combineIntervals x = liftListToFoldable (combineIntervals' $ toList x)

-- | Returns a list of intervals where any intervals that meet or share support
--   are combined into one interval. *To work properly, the input list should 
--   be sorted*. 
--
-- >>> combineIntervals' [intInt 0 10, intInt 2 7, intInt 10 12, intInt 13 15]
-- [(0, 12),(13, 15)]
combineIntervals' :: (IntervalCombinable a) => [Interval a] -> [Interval a]
combineIntervals' l = unBox $ foldl' (<>) (Box []) (map (\z -> Box [z]) l)

-- | Returns a (possibly empty) container of intervals consisting of the gaps 
--   between intervals in the input. *To work properly, the input should be
--   sorted*. See 'gaps'' for a version that returns a list.
--
-- >>> gaps [intInt 1 5, intInt 8 12, intInt 11 14]
-- [(5, 8)]
gaps :: (IntervalCombinable a
         , Applicative f
         , Monoid (f (Interval a))
         , Foldable f) =>
      f (Interval a) ->
      f (Interval a)
gaps x = liftListToFoldable (gaps' x)

-- | Returns a (possibly empty) list of intervals consisting of the gaps between
--   intervals in the input container. *To work properly, the input should be 
--   sorted*. This version outputs a list. See 'gaps' for a version that lifts
--   the result to same input structure @f@.
gaps' :: (IntervalCombinable a
         , Applicative f
         , Monoid (f (Interval a))
         , Foldable f) =>
      f (Interval a) ->
      [Interval a]
gaps' x = catMaybes (foldlAccume (><) x)

-- | Returns the 'duration' of each 'Interval' in the 'Functor' @f@.
--
-- >>> durations [intInt 1 10, intInt 2 12, intInt 5 6]
-- [9,10,1]
durations :: (Functor f, Intervallic i a, IntervalSizeable a b)=>
       f (i a)
    -> f b
durations = fmap duration

-- | In the case that x y are not disjoint, clips y to the extent of x.
-- 
-- >>> clip (intInt 0 5) (intInt 3 6)
-- Just (3, 5)
--
-- >>> clip (intInt 0 3) (intInt 4 6)
-- Nothing
clip :: (IntervalAlgebraic Interval a, IntervalSizeable a b)=>
       Interval a
    -> Interval a
    -> Maybe (Interval a)
clip x y
   | overlaps x y     = Just $ enderval   (diff (end x) (begin y)) (end x)
   | overlappedBy x y = Just $ beginerval (diff (end y) (begin x)) (begin x)
   | jx x y           = Just x
   | jy x y           = Just y
   | disjoint x y     = Nothing
   where jy = equals <|> startedBy <|> contains <|> finishedBy
         jx = starts <|> during <|> finishes

-- | Returns a list of the 'IntervalRelation' between each consecutive pair 
--   of intervals. This the specialized form of 'relations'' which can return
--   any 'Applicative', 'Monoid' structure.
--
-- >>> relations [intInt 0 1, intInt 1 2] 
-- [Meets]
relations :: (IntervalAlgebraic i a, Foldable f)=>
       f (i a)
    -> [IntervalRelation (i a)]
relations = relations'

-- | A generic form of 'relations' which can output any 'Applicative' and 
--   'Monoid' structure. 
-- >>> (relations' [intInt 0 1, intInt 1 2]) :: [IntervalRelation Int]
-- [Meets]
relations' :: ( IntervalAlgebraic i a
              , Foldable f
              , Applicative m
              , Monoid (m (IntervalRelation (i a))) )=>
        f (i a)
     -> m (IntervalRelation (i a))
relations' = foldlAccume relate

-- | Applies 'gaps' to all the non-disjoint intervals in @x@ that are *not* disjoint
-- from @i@. Intervals that 'overlaps' or are 'overlappedBy' @i@ are 'clip'ped 
-- to @i@, so that all the intervals are 'within' @i@. If there are no gaps, then
-- 'Nothing' is returned.
--
-- >>> gapsWithin (intInt 1 10) [intInt 0 5, intInt 7 9, intInt 12 15]
-- Just [(5, 7),(9, 10)]
--
gapsWithin :: ( Applicative f
               , Foldable f
               , Monoid (f (Interval a))
               , IntervalSizeable a b
               , IntervalCombinable a
               , Filterable f
               , IntervalAlgebraic Interval a)=>
     Interval a     -- ^ i
  -> f (Interval a) -- ^ x
  -> Maybe (f (Interval a))
gapsWithin i x 
  | null ivs  = Nothing  
  | otherwise = Just $ gaps $ pure s <> ivs <> pure e
        where s   = enderval   0 (begin i)
              e   = beginerval 0 (end i)
              nd  = toList (filterNotDisjoint i x)
              ivs = liftListToFoldable (mapMaybe (clip i) nd) 

-- | Given a predicate combinator, a predicate, and list of intervals, returns 
--   the input unchanged if the predicate combinator is @True@. Otherwise, returns
--   an empty list. See 'nothingIfAny' and 'nothingIfNone' for examples.
nothingIf :: (Monoid (f (i a)), Filterable f, IntervalAlgebraic i a)=>
     ((i a -> Bool) -> f (i a) -> Bool) -- ^ e.g. 'any' or 'all'
  -> (i a -> Bool) -- ^ predicate to apply to each element of input list
  -> f (i a)
  -> Maybe (f (i a))
nothingIf quantifier predicate x = if quantifier predicate x then Nothing else Just x

-- | Returns the empty monoid structure if *none* of the element of input satisfy
--   the predicate condition.
-- 
-- For example, the following returns the empty list because none of the intervals
-- in the input list 'starts' (3, 5).
--
-- >>> nothingIfNone (starts (intInt 3 5)) [intInt 3 4, intInt 5 6]
-- Nothing
--
-- In the following, (3, 5) 'starts' (3, 6), so the input is returned.
--
-- >>> nothingIfNone (starts (intInt 3 5)) [intInt 3 6, intInt 5 6]
-- Just [(3, 6),(5, 6)]
--
nothingIfNone :: (Monoid (f (i a)), Foldable f, Filterable f, IntervalAlgebraic i a)=>
    (i a -> Bool) -- ^ predicate to apply to each element of input list
  -> f (i a)
  -> Maybe (f (i a))
nothingIfNone = nothingIf (\f x -> (not.any f) x)

-- | Returns the empty monoid structure if *any* of the element of input satisfy
--   the predicate condition
nothingIfAny :: (Monoid (f (i a)), Foldable f, Filterable f, IntervalAlgebraic i a)=>
    (i a -> Bool) -- ^ predicate to apply to each element of input list
  -> f (i a)
  -> Maybe (f (i a))
nothingIfAny = nothingIf any

-- | Returns the empty monoid structure if *all* of the element of input satisfy
--   the predicate condition
nothingIfAll :: (Monoid (f (i a)), Foldable f, Filterable f, IntervalAlgebraic i a)=>
    (i a -> Bool) -- ^ predicate to apply to each element of input list
  -> f (i a)
  -> Maybe (f (i a))
nothingIfAll = nothingIf all

{- | 
Filter functions provides means for filtering 'Filterable' containers of 
@'Interval'@s based on @'IntervalAlgebraic'@ relations.
-}

<<<<<<< HEAD
-- |Creates a function for filtering a 'Witherable.Filterable' of @Interval a@s 
-- based on a predicate.
filterMaker :: (Filterable f, IntervalAlgebraic a) =>
                 ComparativePredicateOf (Interval a)
                -> Interval a
                -> (f (Interval a) -> f (Interval a))
=======
-- |Creates a function for filtering a 'Witherable.Filterable' of @Interval a@s based on a predicate
filterMaker :: (Filterable f, IntervalAlgebraic i a) =>
                 ComparativePredicateOf (i a)
                -> i a
                -> (f (i a) -> f (i a))
>>>>>>> f27033da
filterMaker f p = Witherable.filter (`f` p)

-- | Filter a 'Witherable.Filterable' of @Interval a@s to those that 'overlaps' the @Interval a@
--   in the first argument.
filterOverlaps :: (Filterable f, IntervalAlgebraic i a) => 
                  i a -> f (i a) -> f (i a)
filterOverlaps = filterMaker overlaps

-- | Filter a 'Witherable.Filterable' of @Interval a@s to those 'overlappedBy' the @Interval a@
--   in the first argument.
filterOverlappedBy :: (Filterable f, IntervalAlgebraic i a) => 
                  i a -> f (i a) -> f (i a)
filterOverlappedBy = filterMaker overlappedBy

-- | Filter a 'Witherable.Filterable' of Interval as to those 'before' the @Interval a@
--   in the first argument.
filterBefore :: (Filterable f, IntervalAlgebraic i a) => 
                  i a -> f (i a) -> f (i a)
filterBefore = filterMaker before

-- | Filter a 'Witherable.Filterable' of Interval as to those 'after' the @Interval a@
--   in the first argument.
filterAfter :: (Filterable f, IntervalAlgebraic i a) => 
                  i a -> f (i a) -> f (i a) 
filterAfter = filterMaker after

-- | Filter a 'Witherable.Filterable' of Interval as to those 'starts' the @Interval a@
--   in the first argument.
filterStarts :: (Filterable f, IntervalAlgebraic i a) => 
                  i a -> f (i a) -> f (i a)
filterStarts = filterMaker starts 

-- | Filter a 'Witherable.Filterable' of Interval as to those 'startedBy' the @Interval a@
--   in the first argument.
filterStartedBy :: (Filterable f, IntervalAlgebraic i a) => 
                  i a -> f (i a) -> f (i a)
filterStartedBy = filterMaker startedBy 

-- | Filter a 'Witherable.Filterable' of Interval as to those 'finishes' the @Interval a@
--   in the first argument.
filterFinishes :: (Filterable f, IntervalAlgebraic i a) => 
                  i a -> f (i a) -> f (i a)
filterFinishes = filterMaker finishes

-- | Filter a 'Witherable.Filterable' of Interval as to those 'finishedBy' the @Interval a@
--   in the first argument.
filterFinishedBy :: (Filterable f, IntervalAlgebraic i a) => 
                  i a -> f (i a) -> f (i a)
filterFinishedBy = filterMaker finishedBy 

-- | Filter a 'Witherable.Filterable' of Interval as to those that 'meets' the @Interval a@
--   in the first argument.
filterMeets :: (Filterable f, IntervalAlgebraic i a) => 
                  i a -> f (i a) -> f (i a)
filterMeets = filterMaker meets

-- | Filter a 'Witherable.Filterable' of Interval as to those 'metBy' the @Interval a@
--   in the first argument.
filterMetBy :: (Filterable f, IntervalAlgebraic i a) => 
                  i a -> f (i a) -> f (i a)
filterMetBy = filterMaker metBy

-- | Filter a 'Witherable.Filterable' of Interval as to those 'during' the @Interval a@
--   in the first argument.
filterDuring :: (Filterable f, IntervalAlgebraic i a) => 
                  i a -> f (i a) -> f (i a)
filterDuring = filterMaker during

-- | Filter a 'Witherable.Filterable' of Interval as to those that 'contains'
--   the @Interval a@ in the first argument.
filterContains :: (Filterable f, IntervalAlgebraic i a) => 
                  i a -> f (i a) -> f (i a)
filterContains = filterMaker contains

-- | Filter a 'Witherable.Filterable' of Interval as to those that 'equals'
--   the @Interval a@ in the first argument.
filterEquals :: (Filterable f, IntervalAlgebraic i a) => 
                  i a -> f (i a) -> f (i a)
filterEquals = filterMaker equals

-- | Filter a 'Witherable.Filterable' of Interval as to those that are 'disjoint'
--   from the @Interval a@ in the first argument.
filterDisjoint :: (Filterable f, IntervalAlgebraic i a) => 
                  i a -> f (i a) -> f (i a)
filterDisjoint = filterMaker disjoint

-- | Filter a 'Witherable.Filterable' of Interval as to those that are 'notDisjoint'
--   from the @Interval a@ in the first argument.
filterNotDisjoint :: (Filterable f, IntervalAlgebraic i a) => 
                  i a -> f (i a) -> f (i a)
filterNotDisjoint = filterMaker notDisjoint

-- | Filter a 'Witherable.Filterable' of Interval as to those that 'concur'
--   with the @Interval a@ in the first argument (i.e. 'notDisjoint').
filterConcur :: (Filterable f, IntervalAlgebraic a) => 
                     Interval a -> f (Interval a) -> f (Interval a)
filterConcur = filterMaker concur

-- | Filter a 'Witherable.Filterable' of Interval as to those that are 'within'
--   the @Interval a@ in the first argument.
<<<<<<< HEAD
filterWithin :: (Filterable f, IntervalAlgebraic a) => 
                Interval a -> f (Interval a) -> f (Interval a)
filterWithin = filterMaker within

-- | Filter a 'Witherable.Filterable' of Interval as to those that 'enclose'
--   the @Interval a@ in the first argument.
filterEnclose :: (Filterable f, IntervalAlgebraic a) => 
                Interval a -> f (Interval a) -> f (Interval a)
filterEnclose = filterMaker enclose

-- | Filter a 'Witherable.Filterable' of Interval as to those that are 'enclosedBy'
--   the @Interval a@ in the first argument.
filterEnclosedBy :: (Filterable f, IntervalAlgebraic a) => 
                Interval a -> f (Interval a) -> f (Interval a)
filterEnclosedBy = filterMaker enclosedBy
=======
filterWithin :: (Filterable f, IntervalAlgebraic i a) => 
                  i a -> f (i a) -> f (i a)
filterWithin = filterMaker disjoint
>>>>>>> f27033da
<|MERGE_RESOLUTION|>--- conflicted
+++ resolved
@@ -296,20 +296,11 @@
 @'Interval'@s based on @'IntervalAlgebraic'@ relations.
 -}
 
-<<<<<<< HEAD
--- |Creates a function for filtering a 'Witherable.Filterable' of @Interval a@s 
--- based on a predicate.
-filterMaker :: (Filterable f, IntervalAlgebraic a) =>
-                 ComparativePredicateOf (Interval a)
-                -> Interval a
-                -> (f (Interval a) -> f (Interval a))
-=======
 -- |Creates a function for filtering a 'Witherable.Filterable' of @Interval a@s based on a predicate
 filterMaker :: (Filterable f, IntervalAlgebraic i a) =>
                  ComparativePredicateOf (i a)
                 -> i a
                 -> (f (i a) -> f (i a))
->>>>>>> f27033da
 filterMaker f p = Witherable.filter (`f` p)
 
 -- | Filter a 'Witherable.Filterable' of @Interval a@s to those that 'overlaps' the @Interval a@
@@ -404,30 +395,24 @@
 
 -- | Filter a 'Witherable.Filterable' of Interval as to those that 'concur'
 --   with the @Interval a@ in the first argument (i.e. 'notDisjoint').
-filterConcur :: (Filterable f, IntervalAlgebraic a) => 
-                     Interval a -> f (Interval a) -> f (Interval a)
+filterConcur :: (Filterable f, IntervalAlgebraic i a) => 
+                     i a -> f (i a) -> f (i a)
 filterConcur = filterMaker concur
 
 -- | Filter a 'Witherable.Filterable' of Interval as to those that are 'within'
 --   the @Interval a@ in the first argument.
-<<<<<<< HEAD
-filterWithin :: (Filterable f, IntervalAlgebraic a) => 
-                Interval a -> f (Interval a) -> f (Interval a)
+filterWithin :: (Filterable f, IntervalAlgebraic i a) => 
+                i a -> f (i a) -> f (i a)
 filterWithin = filterMaker within
 
 -- | Filter a 'Witherable.Filterable' of Interval as to those that 'enclose'
 --   the @Interval a@ in the first argument.
-filterEnclose :: (Filterable f, IntervalAlgebraic a) => 
-                Interval a -> f (Interval a) -> f (Interval a)
+filterEnclose :: (Filterable f, IntervalAlgebraic i a) => 
+                i a -> f (i a) -> f (i a)
 filterEnclose = filterMaker enclose
 
 -- | Filter a 'Witherable.Filterable' of Interval as to those that are 'enclosedBy'
 --   the @Interval a@ in the first argument.
-filterEnclosedBy :: (Filterable f, IntervalAlgebraic a) => 
-                Interval a -> f (Interval a) -> f (Interval a)
-filterEnclosedBy = filterMaker enclosedBy
-=======
-filterWithin :: (Filterable f, IntervalAlgebraic i a) => 
-                  i a -> f (i a) -> f (i a)
-filterWithin = filterMaker disjoint
->>>>>>> f27033da
+filterEnclosedBy :: (Filterable f, IntervalAlgebraic i a) => 
+                i a -> f (i a) -> f (i a)
+filterEnclosedBy = filterMaker enclosedBy