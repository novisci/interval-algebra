--- conflicted
+++ resolved
@@ -1,11 +1,3 @@
-<<<<<<< HEAD
-{-# LANGUAGE TypeApplications #-}
-{-# LANGUAGE ScopedTypeVariables #-}
-{-# LANGUAGE MultiParamTypeClasses, FunctionalDependencies #-}
-{-# LANGUAGE NoImplicitPrelude #-}
-{-# LANGUAGE AllowAmbiguousTypes #-}
-=======
->>>>>>> f27033da
 {-|
 Module      : Interval Algebra
 Description : Implementation of Allen's interval algebra
@@ -604,7 +596,6 @@
            where b = max (begin x) (begin y)
                  e = min (end x) (end y)
 
-
 -- {-
 -- Instances
 -- -}
